import SwiftUI
import AVFoundation
import UIKit
import PhotosUI
import UniformTypeIdentifiers

enum ImportSource {
    case leftPlaceholder(index: Int)
    case rightPlaceholder(index: Int)
    case centerFAB
}





struct TapeCardView: View {
    @Binding var tape: Tape
    let onSettings: () -> Void
    let onPlay: () -> Void
    let onAirPlay: () -> Void
    let onThumbnailDelete: (Clip) -> Void
    
    let onClipInserted: (Clip, Int) -> Void
    let onClipInsertedAtPlaceholder: (Clip, CarouselItem) -> Void
    let onMediaInserted: ([PickedMedia], InsertionStrategy) -> Void
    
    @EnvironmentObject var tapeStore: TapesStore
    @StateObject private var castManager = CastManager.shared
    @State private var insertionIndex: Int = 0
    @State private var fabMode: FABMode = .camera
    @State private var showingMediaPicker = false
    @State private var importSource: ImportSource? = nil
    @State private var fabInsertIndex: Int? = nil  // live position under red line
    @State private var snapshotInsertIndex: Int? = nil
    @State private var targetTapeID: UUID?
    
    // Carousel position storage (outside carousel component)
    @State private var savedCarouselPosition: Int = 1 // Current snap position (start at 1 to account for 0-based indexing)
    @State private var pendingAdvancement: Int = 0 // How many positions to advance after insertion
    
    var body: some View {
        let _ = print("🎯 TapeCardView: tape id=\(tape.id), clips=\(tape.clips.count)")
        VStack(alignment: .leading, spacing: 0) {
            // Title row
            HStack(alignment: .firstTextBaseline, spacing: 0) {
                // Left group: Title (hug) + 4 + pencil
                HStack(alignment: .firstTextBaseline, spacing: 4) {
                    Text(tape.title)
                        .font(Tokens.Typography.title)
                        .foregroundColor(Tokens.Colors.onSurface)
                        .lineLimit(1)
                        .truncationMode(.tail)
                        .alignmentGuide(.firstTextBaseline) { d in d[.firstTextBaseline] }
                    
                    Image(systemName: "pencil")
                        .font(Tokens.Typography.title)
                        .foregroundColor(Tokens.Colors.onSurface)
                        .alignmentGuide(.firstTextBaseline) { d in d[.firstTextBaseline] }
                }
                .frame(maxWidth: .infinity, alignment: .leading)
                .layoutPriority(1)
                
                // 32pt minimum gap
                Spacer(minLength: 32)
                
                // Right group: gear 16 cast? 16 play
                HStack(spacing: 16) {
                    // Settings button
                    Button(action: onSettings) {
                        Image(systemName: "gearshape")
                            .font(.system(size: 17, weight: .semibold))
                            .foregroundColor(Tokens.Colors.onSurface)
                    }
                    
                    // AirPlay button (only show if available devices)
                    if castManager.hasAvailableDevices {
                        Button(action: onAirPlay) {
                            Image(systemName: "airplayvideo")
                                .font(.system(size: 17, weight: .semibold))
                                .foregroundColor(Tokens.Colors.onSurface)
                        }
                    }
                    
                    // Play button
                    Button(action: onPlay) {
                        Image(systemName: "play.fill")
                            .font(.system(size: 17, weight: .semibold))
                            .foregroundColor(Tokens.Colors.onSurface)
                    }
                }
            }
            .padding(.horizontal, Tokens.Spacing.m)
            .padding(.top, Tokens.Spacing.m)
            
            // Timeline container
            let screenW = UIScreen.main.bounds.width
            let thumbW = floor((screenW - Tokens.FAB.size) / 2.0)
            let thumbH = floor(thumbW * 9.0 / 16.0)
            
            
            ZStack(alignment: .center) {
                // 1) Thumbnails / scrollable carousel
                ClipCarousel(
                    tape: $tape,
                    thumbSize: CGSize(width: thumbW, height: thumbH),
                    insertionIndex: $insertionIndex,
                    savedCarouselPosition: $savedCarouselPosition,
                    pendingAdvancement: $pendingAdvancement,
                    onPlaceholderTap: { item in
                        // Use new positioning functions
                        switch item {
                        case .startPlus:
                            openPickerFromLeftPlaceholder(for: tape.id)
                        case .endPlus:
                            openPickerFromRightPlaceholder(for: tape.id, currentClipsCount: tape.clips.count)
                        case .clip:
                            openPickerFromFAB(for: tape.id, currentClipsCount: tape.clips.count) // Fallback
                        }
                    },
                    onSnapped: onSnapped
                )
                .id("carousel-\(tape.clips.count)") // Force view update when clips change
                .zIndex(0) // always behind the line and FAB
                
                // 2) Red center line (between clips and FAB)
                Rectangle()
                    .fill(Tokens.Colors.red.opacity(0.9))
                    .frame(width: 2, height: thumbH)
                    .allowsHitTesting(false)
                    .zIndex(1) // above thumbnails, below FAB
                
                // 3) Floating action button (camera)
                FabSwipableIcon(mode: $fabMode) {
                    // Handle FAB tap action based on mode
                    switch fabMode {
                    case .gallery:
                        openPickerFromFAB(for: tape.id, currentClipsCount: tape.clips.count)
                    case .camera:
                        // Handle camera action
                        break
                    case .transition:
                        // Handle transition action
                        break
                    }
                }
                .frame(width: Tokens.FAB.size, height: Tokens.FAB.size)
                .zIndex(2) // on top of everything
            }
            .frame(height: thumbH)
            .padding(.vertical, Tokens.Spacing.m)
        }
        .background(
            RoundedRectangle(cornerRadius: Tokens.Radius.card)
                .fill(Tokens.Colors.card)
        )
        .sheet(isPresented: $showingMediaPicker) {
            SystemMediaPicker(
                isPresented: $showingMediaPicker,
                allowImages: true,
                allowVideos: true
            ) { results in
                TapesLog.mediaPicker.info("🧩 onPick count=\(results.count, privacy: .public)")
                guard !results.isEmpty else { return }

                Task {
                    let picked = await resolvePickedMediaOrdered(results)
                    TapesLog.mediaPicker.info("📦 converted count=\(picked.count, privacy: .public)")
                    guard !picked.isEmpty else { return }

                    await MainActor.run {
<<<<<<< HEAD
                        // Capture current position before insertion
                        let currentPosition = savedCarouselPosition
                        let mediaCount = picked.count
                        
                        print("🎯 Before insertion: position=\(currentPosition), adding \(mediaCount) items")
                        
                        // Always use the working insertAtCenter method, but adjust positioning
                        switch importSource {
                        case .leftPlaceholder(let index):
                            // Insert at start by temporarily modifying the tape
                            let originalClips = tape.clips
                            tape.clips = []
                            tapeStore.insertAtCenter(into: $tape, picked: picked)
                            // Move clips to start
                            let newClips = tape.clips
                            tape.clips = newClips + originalClips
                            // Advance by the number of clips inserted
                            pendingAdvancement = mediaCount
                        case .rightPlaceholder(let index):
                            // Insert at end by appending to existing clips
                            let originalClips = tape.clips
                            tape.clips = []
                            tapeStore.insertAtCenter(into: $tape, picked: picked)
                            // Move clips to end
                            let newClips = tape.clips
                            tape.clips = originalClips + newClips
                            // Advance by the number of clips inserted
                            pendingAdvancement = mediaCount
                        case .centerFAB:
                            // Insert at center (red line position) - this is the default behavior
                            tapeStore.insertAtCenter(into: $tape, picked: picked)
                            // Advance by the number of clips inserted
                            pendingAdvancement = mediaCount
                        case .none:
                            // Fallback to center
                            tapeStore.insertAtCenter(into: $tape, picked: picked)
                            // Advance by the number of clips inserted
                            pendingAdvancement = mediaCount
                        }
                        
                        print("🎯 After insertion: new position should be \(currentPosition + pendingAdvancement)")
                        
                        // Reset import source
                        importSource = nil
=======
                        guard let tapeID = targetTapeID else { return }
                        
                        // Convert picked media to clips
                        var newClips: [Clip] = []
                        for item in picked {
                            switch item {
                            case .video(let url):
                                let clip = Clip.fromVideo(url: url, duration: 0.0, thumbnail: nil)
                                newClips.append(clip)
                            case .photo(let image):
                                if let imageData = image.jpegData(compressionQuality: 0.8) {
                                    let clip = Clip.fromImage(imageData: imageData, duration: Tokens.Timing.photoDefaultDuration, thumbnail: image)
                                    newClips.append(clip)
                                }
                            }
                        }
                        
                        guard !newClips.isEmpty else { return }
                        
                        // Use snapshot index for insertion
                        if let at = snapshotInsertIndex {
                            print("🎯 Inserting \(newClips.count) clips at index \(at) in tape \(tapeID)")
                            print("🎯 Before insertion: tape has \(tape.clips.count) clips")
                            tapeStore.insert(newClips, into: tapeID, at: at)
                            print("🎯 After insertion: tape has \(tape.clips.count) clips")
                            
                            // Update FAB position to move forward after insertion
                            // The FAB should now be positioned after the newly inserted clips
                            fabInsertIndex = at + newClips.count
                            print("🎯 Updated FAB position: \(fabInsertIndex ?? -1)")
                        } else {
                            // Fallback for legacy paths if any
                            print("🎯 Fallback: Inserting \(newClips.count) clips at end (\(tape.clips.count)) in tape \(tapeID)")
                            tapeStore.insert(newClips, into: tapeID, at: tape.clips.count) // append
                            
                            // Update FAB position for fallback case too
                            fabInsertIndex = tape.clips.count
                            print("🎯 Updated FAB position (fallback): \(fabInsertIndex ?? -1)")
                        }
                        
                        // Clear state
                        snapshotInsertIndex = nil
                        targetTapeID = nil
>>>>>>> d3999a6d
                    }
                }
            }
        }
    }
    
    // MARK: - Snapping Callback
    
    func onSnapped(toLeftIndex leftIndex: Int, total count: Int) {
        // The leftIndex represents the boundary index where the red line is positioned
        // For array insertion, this directly corresponds to the "between index"
        // No need to add 1 - the boundary index IS the between index
        let newIndex = max(0, min(leftIndex, count))
        print("🎯 onSnapped: leftIndex=\(leftIndex), count=\(count), newIndex=\(newIndex)")
        fabInsertIndex = newIndex
    }
    
    // MARK: - Picker Opening Functions
    
    func openPickerFromFAB(for tapeID: UUID, currentClipsCount: Int) {
        targetTapeID = tapeID
        // For FAB, we want to insert at the red line position
        // The red line is always at the center of the visible area
        // We need to determine which "between index" the red line corresponds to
        
        // Since the snapping callback might not be called on initial load,
        // let's use a more direct approach for FAB positioning
        // The FAB is always at the center, so we want to insert at the center position
        // For FAB positioning, we want to insert at the center of the timeline
        let centerIndex: Int
        if currentClipsCount == 0 {
            centerIndex = 0  // Empty tape: insert at start
        } else if currentClipsCount == 1 {
            centerIndex = 1  // 1 clip: insert after it (at end)
        } else {
            centerIndex = currentClipsCount / 2  // Multiple clips: insert at center
        }
        snapshotInsertIndex = centerIndex
        print("🎯 openPickerFromFAB: currentClipsCount=\(currentClipsCount), centerIndex=\(centerIndex), snapshot=\(snapshotInsertIndex ?? -1)")
        print("🎯 FAB State: fabInsertIndex=\(fabInsertIndex), snapshotInsertIndex=\(snapshotInsertIndex)")
        showingMediaPicker = true
    }
    
    func openPickerFromLeftPlaceholder(for tapeID: UUID) {
        targetTapeID = tapeID
        snapshotInsertIndex = 0
        showingMediaPicker = true
    }
    
    func openPickerFromRightPlaceholder(for tapeID: UUID, currentClipsCount: Int) {
        targetTapeID = tapeID
        snapshotInsertIndex = currentClipsCount
        showingMediaPicker = true
    }
    
    // MARK: - Helper Functions
    
    private func processPickerResults(_ results: [PHPickerResult]) async -> [PickedMedia] {
        var pickedMedia: [PickedMedia] = []
        
        for result in results {
            do {
                // Try to load as video first
                let movie = try await withCheckedThrowingContinuation { continuation in
                    result.itemProvider.loadTransferable(type: Movie.self) { result in
                        continuation.resume(with: result)
                    }
                }
                
                let thumbnail = await generateThumbnail(from: movie.url)
                let duration = await getVideoDuration(url: movie.url)
                
                pickedMedia.append(.video(movie.url))
            } catch {
                // Try to load as image
                do {
                    let imageData = try await withCheckedThrowingContinuation { continuation in
                        result.itemProvider.loadTransferable(type: Data.self) { result in
                            continuation.resume(with: result)
                        }
                    }
                    
                    if let uiImage = UIImage(data: imageData) {
                        let thumbnail = uiImage
                        let duration = Tokens.Timing.photoDefaultDuration
                        
                        pickedMedia.append(.photo(uiImage))
                    }
                } catch {
                    print("Error loading media item: \(error)")
                }
            }
        }
        
        return pickedMedia
    }
    
    private func generateThumbnail(from url: URL) async -> UIImage? {
        let asset = AVAsset(url: url)
        let imageGenerator = AVAssetImageGenerator(asset: asset)
        imageGenerator.appliesPreferredTrackTransform = true
        imageGenerator.maximumSize = CGSize(width: 320, height: 320)
        
        do {
            let cgImage = try await imageGenerator.image(at: .zero).image
            return UIImage(cgImage: cgImage)
        } catch {
            print("Error generating thumbnail: \(error)")
            return nil
        }
    }
    
    private func getVideoDuration(url: URL) async -> TimeInterval {
        let asset = AVAsset(url: url)
        let duration = try? await asset.load(.duration)
        return CMTimeGetSeconds(duration ?? .zero)
    }
}

#Preview("Dark Mode") {
    TapeCardView(
        tape: Binding.constant(Tape.sampleTapes[0]),
        onSettings: {},
        onPlay: {},
        onAirPlay: {},
        onThumbnailDelete: { _ in },
        onClipInserted: { _, _ in },
        onClipInsertedAtPlaceholder: { _, _ in },
        onMediaInserted: { _, _ in }
    )
    .environmentObject(TapesStore())  // lightweight preview store
    .preferredColorScheme(ColorScheme.dark)
    .padding()
    .background(Tokens.Colors.bg)
}

#Preview("Light Mode") {
    TapeCardView(
        tape: Binding.constant(Tape.sampleTapes[0]),
        onSettings: {},
        onPlay: {},
        onAirPlay: {},
        onThumbnailDelete: { _ in },
        onClipInserted: { _, _ in },
        onClipInsertedAtPlaceholder: { _, _ in },
        onMediaInserted: { _, _ in }
    )
    .environmentObject(TapesStore())  // lightweight preview store
    .preferredColorScheme(ColorScheme.light)
    .padding()
    .background(Tokens.Colors.bg)
}<|MERGE_RESOLUTION|>--- conflicted
+++ resolved
@@ -169,7 +169,6 @@
                     guard !picked.isEmpty else { return }
 
                     await MainActor.run {
-<<<<<<< HEAD
                         // Capture current position before insertion
                         let currentPosition = savedCarouselPosition
                         let mediaCount = picked.count
@@ -214,8 +213,6 @@
                         
                         // Reset import source
                         importSource = nil
-=======
-                        guard let tapeID = targetTapeID else { return }
                         
                         // Convert picked media to clips
                         var newClips: [Clip] = []
@@ -258,7 +255,6 @@
                         // Clear state
                         snapshotInsertIndex = nil
                         targetTapeID = nil
->>>>>>> d3999a6d
                     }
                 }
             }
